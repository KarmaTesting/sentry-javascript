--- conflicted
+++ resolved
@@ -126,16 +126,9 @@
 ### SENTRY_NAME
 Optionally set the name for the client to use. [What is name?](http://raven.readthedocs.org/en/latest/config/index.html#name)
 
-<<<<<<< HEAD
-=======
-### SENTRY_SITE
-Optionally set the site for the client to use. [What is site?](http://raven.readthedocs.org/en/latest/config/index.html#site)
-
-### RELEASE
-Optionally set the application release version for the client to use, this is usually a Git SHA hash. Raven will also check to see whether
-the VERSION environment variable is set if it cannot find RELEASE.
-
->>>>>>> 77f20720
+### SENTRY_RELEASE
+Optionally set the application release version for the client to use, this is usually a Git SHA hash.
+
 ## Catching global errors
 For those times when you don't catch all errors in your application. ;)
 
